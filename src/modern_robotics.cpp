--- conflicted
+++ resolved
@@ -1,743 +1,684 @@
-#include "../include/modern_robotics.h"
-
-/*
- * modernRobotics.cpp
- * Adapted from modern_robotics.py provided by modernrobotics.org
- * Provides useful Jacobian and frame representation functions
- */
-#include <Eigen/Dense>
-#include <cmath>
-#include <vector>
-
-# define M_PI           3.14159265358979323846  /* pi */
-
-namespace mr {
-
-	/* Function: Find if the value is negligible enough to consider 0
-	 * Inputs: value to be checked as a double
-	 * Returns: Boolean of true-ignore or false-can't ignore
-	 */
-	bool NearZero(const double val) {
-		return (std::abs(val) < .000001);
-	}
-
-	/*
-	 * Function: Calculate the 6x6 matrix [adV] of the given 6-vector
-	 * Input: Eigen::VectorXd (6x1)
-	 * Output: Eigen::MatrixXd (6x6)
-	 * Note: Can be used to calculate the Lie bracket [V1, V2] = [adV1]V2
-	 */
-	Eigen::MatrixXd ad(Eigen::VectorXd V) {
-		Eigen::Matrix3d omgmat = VecToso3(Eigen::Vector3d(V(0), V(1), V(2)));
-
-		Eigen::MatrixXd result(6, 6);
-		result.topLeftCorner<3, 3>() = omgmat;
-		result.topRightCorner<3, 3>() = Eigen::Matrix3d::Zero(3, 3);
-		result.bottomLeftCorner<3, 3>() = VecToso3(Eigen::Vector3d(V(3), V(4), V(5)));
-		result.bottomRightCorner<3, 3>() = omgmat;
-		return result;
-	}
-
-	/* Function: Returns a normalized version of the input vector
-	 * Input: Eigen::MatrixXd
-	 * Output: Eigen::MatrixXd
-	 * Note: MatrixXd is used instead of VectorXd for the case of row vectors
-	 * 		Requires a copy
-	 *		Useful because of the MatrixXd casting
-	 */
-	Eigen::MatrixXd Normalize(Eigen::MatrixXd V) {
-		V.normalize();
-		return V;
-	}
-
-
-	/* Function: Returns the skew symmetric matrix representation of an angular velocity vector
-	 * Input: Eigen::Vector3d 3x1 angular velocity vector
-	 * Returns: Eigen::MatrixXd 3x3 skew symmetric matrix
-	 */
-	Eigen::Matrix3d VecToso3(const Eigen::Vector3d& omg) {
-		Eigen::Matrix3d m_ret;
-		m_ret << 0, -omg(2), omg(1),
-			omg(2), 0, -omg(0),
-			-omg(1), omg(0), 0;
-		return m_ret;
-	}
-
-
-	/* Function: Returns angular velocity vector represented by the skew symmetric matrix
-	 * Inputs: Eigen::MatrixXd 3x3 skew symmetric matrix
-	 * Returns: Eigen::Vector3d 3x1 angular velocity
-	 */
-	Eigen::Vector3d so3ToVec(const Eigen::MatrixXd& so3mat) {
-		Eigen::Vector3d v_ret;
-		v_ret << so3mat(2, 1), so3mat(0, 2), so3mat(1, 0);
-		return v_ret;
-	}
-
-
-	/* Function: Translates an exponential rotation into it's individual components
-	 * Inputs: Exponential rotation (rotation matrix in terms of a rotation axis
-	 *				and the angle of rotation)
-	 * Returns: The axis and angle of rotation as [x, y, z, theta]
-	 */
-	Eigen::Vector4d AxisAng3(const Eigen::Vector3d& expc3) {
-		Eigen::Vector4d v_ret;
-		v_ret << Normalize(expc3), expc3.norm();
-		return v_ret;
-	}
-
-
-	/* Function: Translates an exponential rotation into a rotation matrix
-	 * Inputs: exponenential representation of a rotation
-	 * Returns: Rotation matrix
-	 */
-	Eigen::Matrix3d MatrixExp3(const Eigen::Matrix3d& so3mat) {
-		Eigen::Vector3d omgtheta = so3ToVec(so3mat);
-
-		Eigen::Matrix3d m_ret = Eigen::Matrix3d::Identity();
-		if (NearZero(so3mat.norm())) {
-			return m_ret;
-		}
-		else {
-			double theta = (AxisAng3(omgtheta))(3);
-			Eigen::Matrix3d omgmat = so3mat * (1 / theta);
-			return m_ret + std::sin(theta) * omgmat + ((1 - std::cos(theta)) * (omgmat * omgmat));
-		}
-	}
-
-
-	/* Function: Computes the matrix logarithm of a rotation matrix
-	 * Inputs: Rotation matrix
-	 * Returns: matrix logarithm of a rotation
-	 */
-	Eigen::Matrix3d MatrixLog3(const Eigen::Matrix3d& R) {
-		double acosinput = (R.trace() - 1) / 2.0;
-		Eigen::MatrixXd m_ret = Eigen::MatrixXd::Zero(3, 3);
-		if (acosinput >= 1)
-			return m_ret;
-		else if (acosinput <= -1) {
-			Eigen::Vector3d omg;
-			if (!NearZero(1 + R(2, 2)))
-				omg = (1.0 / std::sqrt(2 * (1 + R(2, 2))))*Eigen::Vector3d(R(0, 2), R(1, 2), 1 + R(2, 2));
-			else if (!NearZero(1 + R(1, 1)))
-				omg = (1.0 / std::sqrt(2 * (1 + R(1, 1))))*Eigen::Vector3d(R(0, 1), 1 + R(1, 1), R(2, 1));
-			else
-				omg = (1.0 / std::sqrt(2 * (1 + R(0, 0))))*Eigen::Vector3d(1 + R(0, 0), R(1, 0), R(2, 0));
-			m_ret = VecToso3(M_PI * omg);
-			return m_ret;
-		}
-		else {
-			double theta = std::acos(acosinput);
-			m_ret = theta / 2.0 / sin(theta)*(R - R.transpose());
-			return m_ret;
-		}
-	}
-
-	/* Function: Combines a rotation matrix and position vector into a single
-	 * 				Special Euclidian Group (SE3) homogeneous transformation matrix
-	 * Inputs: Rotation Matrix (R), Position Vector (p)
-	 * Returns: Matrix of T = [ [R, p],
-	 *						    [0, 1] ]
-	 */
-	Eigen::MatrixXd RpToTrans(const Eigen::Matrix3d& R, const Eigen::Vector3d& p) {
-		Eigen::MatrixXd m_ret(4, 4);
-		m_ret << R, p,
-			0, 0, 0, 1;
-		return m_ret;
-	}
-
-
-	/* Function: Separates the rotation matrix and position vector from
-	 *				the transfomation matrix representation
-	 * Inputs: Homogeneous transformation matrix
-	 * Returns: std::vector of [rotation matrix, position vector]
-	 */
-	std::vector<Eigen::MatrixXd> TransToRp(const Eigen::MatrixXd& T) {
-		std::vector<Eigen::MatrixXd> Rp_ret;
-		Eigen::Matrix3d R_ret;
-		// Get top left 3x3 corner
-		R_ret = T.block<3, 3>(0, 0);
-
-		Eigen::Vector3d p_ret(T(0, 3), T(1, 3), T(2, 3));
-
-		Rp_ret.push_back(R_ret);
-		Rp_ret.push_back(p_ret);
-
-		return Rp_ret;
-	}
-
-
-	/* Function: Translates a spatial velocity vector into a transformation matrix
-	 * Inputs: Spatial velocity vector [angular velocity, linear velocity]
-	 * Returns: Transformation matrix
-	 */
-	Eigen::MatrixXd VecTose3(const Eigen::VectorXd& V) {
-		// Separate angular (exponential representation) and linear velocities
-		Eigen::Vector3d exp(V(0), V(1), V(2));
-		Eigen::Vector3d linear(V(3), V(4), V(5));
-
-		// Fill in values to the appropriate parts of the transformation matrix
-		Eigen::MatrixXd m_ret(4, 4);
-		m_ret << VecToso3(exp), linear,
-			0, 0, 0, 0;
-
-		return m_ret;
-	}
-
-
-	/* Function: Translates a transformation matrix into a spatial velocity vector
-	 * Inputs: Transformation matrix
-	 * Returns: Spatial velocity vector [angular velocity, linear velocity]
-	 */
-	Eigen::VectorXd se3ToVec(const Eigen::MatrixXd& T) {
-		Eigen::VectorXd m_ret(6);
-		m_ret << T(2, 1), T(0, 2), T(1, 0), T(0, 3), T(1, 3), T(2, 3);
-
-		return m_ret;
-	}
-
-
-	/* Function: Provides the adjoint representation of a transformation matrix
-	 *			 Used to change the frame of reference for spatial velocity vectors
-	 * Inputs: 4x4 Transformation matrix SE(3)
-	 * Returns: 6x6 Adjoint Representation of the matrix
-	 */
-	Eigen::MatrixXd Adjoint(const Eigen::MatrixXd& T) {
-		std::vector<Eigen::MatrixXd> R = TransToRp(T);
-		Eigen::MatrixXd ad_ret(6, 6);
-		ad_ret = Eigen::MatrixXd::Zero(6, 6);
-		Eigen::MatrixXd zeroes = Eigen::MatrixXd::Zero(3, 3);
-		ad_ret << R[0], zeroes,
-			VecToso3(R[1]) * R[0], R[0];
-		return ad_ret;
-	}
-
-
-	/* Function: Rotation expanded for screw axis
-	 * Inputs: se3 matrix representation of exponential coordinates (transformation matrix)
-	 * Returns: 6x6 Matrix representing the rotation
-	 */
-	Eigen::MatrixXd MatrixExp6(const Eigen::MatrixXd& se3mat) {
-		// Extract the angular velocity vector from the transformation matrix
-		Eigen::Matrix3d se3mat_cut = se3mat.block<3, 3>(0, 0);
-		Eigen::Vector3d omgtheta = so3ToVec(se3mat_cut);
-
-		Eigen::MatrixXd m_ret(4, 4);
-
-		// If negligible rotation, m_Ret = [[Identity, angular velocty ]]
-		//									[	0	 ,		1		   ]]
-		if (NearZero(omgtheta.norm())) {
-			// Reuse previous variables that have our required size
-			se3mat_cut = Eigen::MatrixXd::Identity(3, 3);
-			omgtheta << se3mat(0, 3), se3mat(1, 3), se3mat(2, 3);
-			m_ret << se3mat_cut, omgtheta,
-				0, 0, 0, 1;
-			return m_ret;
-		}
-		// If not negligible, MR page 105
-		else {
-			double theta = (AxisAng3(omgtheta))(3);
-			Eigen::Matrix3d omgmat = se3mat.block<3, 3>(0, 0) / theta;
-			Eigen::Matrix3d expExpand = Eigen::MatrixXd::Identity(3, 3) * theta + (1 - std::cos(theta)) * omgmat + ((theta - std::sin(theta)) * (omgmat * omgmat));
-			Eigen::Vector3d linear(se3mat(0, 3), se3mat(1, 3), se3mat(2, 3));
-			Eigen::Vector3d GThetaV = (expExpand*linear) / theta;
-			m_ret << MatrixExp3(se3mat_cut), GThetaV,
-				0, 0, 0, 1;
-			return m_ret;
-		}
-
-	}
-
-	Eigen::MatrixXd MatrixLog6(const Eigen::MatrixXd& T) {
-		Eigen::MatrixXd m_ret(4, 4);
-		auto rp = mr::TransToRp(T);
-		Eigen::Matrix3d omgmat = MatrixLog3(rp.at(0));
-		Eigen::Matrix3d zeros3d = Eigen::Matrix3d::Zero(3, 3);
-		if (omgmat.isApprox(zeros3d)) {
-			m_ret << zeros3d, rp.at(1),
-				0, 0, 0, 0;
-		}
-		else {
-			double theta = std::acos((rp.at(0).trace() - 1) / 2.0);
-			Eigen::Matrix3d logExpand1 = Eigen::MatrixXd::Identity(3, 3) - omgmat / 2.0;
-			Eigen::Matrix3d logExpand2 = (1.0 / theta - 1.0 / std::tan(theta / 2.0) / 2)*omgmat*omgmat / theta;
-			Eigen::Matrix3d logExpand = logExpand1 + logExpand2;
-			m_ret << omgmat, logExpand*rp.at(1),
-				0, 0, 0, 0;
-		}
-		return m_ret;
-	}
-
-
-	/* Function: Compute end effector frame (used for current spatial position calculation)
-	 * Inputs: Home configuration (position and orientation) of end-effector
-	 *		   The joint screw axes in the space frame when the manipulator
-	 *             is at the home position
-	 * 		   A list of joint coordinates.
-	 * Returns: Transfomation matrix representing the end-effector frame when the joints are
-	 *				at the specified coordinates
-	 * Notes: FK means Forward Kinematics
-	 */
-	Eigen::MatrixXd FKinSpace(const Eigen::MatrixXd& M, const Eigen::MatrixXd& Slist, const Eigen::VectorXd& thetaList) {
-		Eigen::MatrixXd T = M;
-		for (int i = (thetaList.size() - 1); i > -1; i--) {
-			T = MatrixExp6(VecTose3(Slist.col(i)*thetaList(i))) * T;
-		}
-		return T;
-	}
-
-	/*
-	 * Function: Compute end effector frame (used for current body position calculation)
-	 * Inputs: Home configuration (position and orientation) of end-effector
-	 *		   The joint screw axes in the body frame when the manipulator
-	 *             is at the home position
-	 * 		   A list of joint coordinates.
-	 * Returns: Transfomation matrix representing the end-effector frame when the joints are
-	 *				at the specified coordinates
-	 * Notes: FK means Forward Kinematics
-	 */
-	Eigen::MatrixXd FKinBody(const Eigen::MatrixXd& M, const Eigen::MatrixXd& Blist, const Eigen::VectorXd& thetaList) {
-		Eigen::MatrixXd T = M;
-		for (int i = 0; i < thetaList.size(); i++) {
-			T = T * MatrixExp6(VecTose3(Blist.col(i)*thetaList(i)));
-		}
-		return T;
-	}
-
-
-	/* Function: Gives the space Jacobian
-	 * Inputs: Screw axis in home position, joint configuration
-	 * Returns: 6xn Spatial Jacobian
-	 */
-	Eigen::MatrixXd JacobianSpace(const Eigen::MatrixXd& Slist, const Eigen::MatrixXd& thetaList) {
-		Eigen::MatrixXd Js = Slist;
-		Eigen::MatrixXd T = Eigen::MatrixXd::Identity(4, 4);
-		Eigen::VectorXd sListTemp(Slist.col(0).size());
-		for (int i = 1; i < thetaList.size(); i++) {
-			sListTemp << Slist.col(i - 1) * thetaList(i - 1);
-			T = T * MatrixExp6(VecTose3(sListTemp));
-			// std::cout << "array: " << sListTemp << std::endl;
-			Js.col(i) = Adjoint(T) * Slist.col(i);
-		}
-
-		return Js;
-	}
-
-	/*
-	 * Function: Gives the body Jacobian
-	 * Inputs: Screw axis in BODY position, joint configuration
-	 * Returns: 6xn Bobdy Jacobian
-	 */
-	Eigen::MatrixXd JacobianBody(const Eigen::MatrixXd& Blist, const Eigen::MatrixXd& thetaList) {
-		Eigen::MatrixXd Jb = Blist;
-		Eigen::MatrixXd T = Eigen::MatrixXd::Identity(4, 4);
-		Eigen::VectorXd bListTemp(Blist.col(0).size());
-		for (int i = thetaList.size() - 2; i >= 0; i--) {
-			bListTemp << Blist.col(i + 1) * thetaList(i + 1);
-			T = T * MatrixExp6(VecTose3(-1 * bListTemp));
-			// std::cout << "array: " << sListTemp << std::endl;
-			Jb.col(i) = Adjoint(T) * Blist.col(i);
-		}
-		return Jb;
-	}
-
-	Eigen::MatrixXd TransInv(const Eigen::MatrixXd& transform) {
-		auto rp = mr::TransToRp(transform);
-		auto Rt = rp.at(0).transpose();
-		auto t = -(Rt * rp.at(1));
-<<<<<<< HEAD
-		Eigen::MatrixXd inv = Eigen::MatrixXd::Zero(4, 4);
-=======
-		Eigen::MatrixXd inv(4, 4);
-		inv = Eigen::MatrixXd::Zero(4,4);
->>>>>>> b0ad420e
-		inv.block(0, 0, 3, 3) = Rt;
-		inv.block(0, 3, 3, 1) = t;
-		inv(3, 3) = 1;
-		return inv;
-	}
-
-	Eigen::MatrixXd RotInv(const Eigen::MatrixXd& rotMatrix) {
-		return rotMatrix.transpose();
-	}
-
-	Eigen::VectorXd ScrewToAxis(Eigen::Vector3d q, Eigen::Vector3d s, double h) {
-		Eigen::VectorXd axis(6);
-		axis.segment(0, 3) = s;
-		axis.segment(3, 3) = q.cross(s) + (h * s);
-		return axis;
-	}
-
-	Eigen::VectorXd AxisAng6(const Eigen::VectorXd& expc6) {
-		Eigen::VectorXd v_ret(7);
-		double theta = Eigen::Vector3d(expc6(0), expc6(1), expc6(2)).norm();
-		if (NearZero(theta))
-			theta = Eigen::Vector3d(expc6(3), expc6(4), expc6(5)).norm();
-		v_ret << expc6 / theta, theta;
-		return v_ret;
-	}
-
-	Eigen::MatrixXd ProjectToSO3(const Eigen::MatrixXd& M) {
-		Eigen::JacobiSVD<Eigen::MatrixXd> svd(M, Eigen::ComputeFullU | Eigen::ComputeFullV);
-		Eigen::MatrixXd R = svd.matrixU() * svd.matrixV().transpose();
-		if (R.determinant() < 0)
-			// In this case the result may be far from M; reverse sign of 3rd column
-			R.col(2) *= -1;
-		return R;
-	}
-
-	Eigen::MatrixXd ProjectToSE3(const Eigen::MatrixXd& M) {
-		Eigen::Matrix3d R = M.block<3, 3>(0, 0);
-		Eigen::Vector3d t = M.block<3, 1>(0, 3);
-		Eigen::MatrixXd T = RpToTrans(ProjectToSO3(R), t);
-		return T;
-	}
-
-	double DistanceToSO3(const Eigen::Matrix3d& M) {
-		if (M.determinant() > 0)
-			return (M.transpose() * M - Eigen::Matrix3d::Identity()).norm();
-		else
-			return 1.0e9;
-	}
-
-	double DistanceToSE3(const Eigen::Matrix4d& T) {
-		Eigen::Matrix3d matR = T.block<3, 3>(0, 0);
-		if (matR.determinant() > 0) {
-			Eigen::Matrix4d m_ret;
-			m_ret << matR.transpose()*matR, Eigen::Vector3d::Zero(3),
-				T.row(3);
-			m_ret = m_ret - Eigen::Matrix4d::Identity();
-			return m_ret.norm();
-		}
-		else
-			return 1.0e9;
-	}
-
-	bool TestIfSO3(const Eigen::Matrix3d& M) {
-		return std::abs(DistanceToSO3(M)) < 1e-3;
-	}
-
-	bool TestIfSE3(const Eigen::Matrix4d& T) {
-		return std::abs(DistanceToSE3(T)) < 1e-3;
-	}
-	bool IKinBody(const Eigen::MatrixXd& Blist, const Eigen::MatrixXd& M, const Eigen::MatrixXd& T,
-		Eigen::VectorXd& thetalist, double eomg, double ev) {
-		int i = 0;
-		int maxiterations = 20;
-		Eigen::MatrixXd Tfk = FKinBody(M, Blist, thetalist);
-		Eigen::MatrixXd Tdiff = TransInv(Tfk)*T;
-		Eigen::VectorXd Vb = se3ToVec(MatrixLog6(Tdiff));
-		Eigen::Vector3d angular(Vb(0), Vb(1), Vb(2));
-		Eigen::Vector3d linear(Vb(3), Vb(4), Vb(5));
-
-		bool err = (angular.norm() > eomg || linear.norm() > ev);
-		Eigen::MatrixXd Jb;
-		while (err && i < maxiterations) {
-			Jb = JacobianBody(Blist, thetalist);
-			thetalist += Jb.bdcSvd(Eigen::ComputeThinU | Eigen::ComputeThinV).solve(Vb);
-			i += 1;
-			// iterate
-			Tfk = FKinBody(M, Blist, thetalist);
-			Tdiff = TransInv(Tfk)*T;
-			Vb = se3ToVec(MatrixLog6(Tdiff));
-			angular = Eigen::Vector3d(Vb(0), Vb(1), Vb(2));
-			linear = Eigen::Vector3d(Vb(3), Vb(4), Vb(5));
-			err = (angular.norm() > eomg || linear.norm() > ev);
-		}
-		return !err;
-	}
-
-	bool IKinSpace(const Eigen::MatrixXd& Slist, const Eigen::MatrixXd& M, const Eigen::MatrixXd& T,
-		Eigen::VectorXd& thetalist, double eomg, double ev) {
-		int i = 0;
-		int maxiterations = 20;
-		Eigen::MatrixXd Tfk = FKinSpace(M, Slist, thetalist);
-		Eigen::MatrixXd Tdiff = TransInv(Tfk)*T;
-		Eigen::VectorXd Vs = Adjoint(Tfk)*se3ToVec(MatrixLog6(Tdiff));
-		Eigen::Vector3d angular(Vs(0), Vs(1), Vs(2));
-		Eigen::Vector3d linear(Vs(3), Vs(4), Vs(5));
-
-		bool err = (angular.norm() > eomg || linear.norm() > ev);
-		Eigen::MatrixXd Js;
-		while (err && i < maxiterations) {
-			Js = JacobianSpace(Slist, thetalist);
-			thetalist += Js.bdcSvd(Eigen::ComputeThinU | Eigen::ComputeThinV).solve(Vs);
-			i += 1;
-			// iterate
-			Tfk = FKinSpace(M, Slist, thetalist);
-			Tdiff = TransInv(Tfk)*T;
-			Vs = Adjoint(Tfk)*se3ToVec(MatrixLog6(Tdiff));
-			angular = Eigen::Vector3d(Vs(0), Vs(1), Vs(2));
-			linear = Eigen::Vector3d(Vs(3), Vs(4), Vs(5));
-			err = (angular.norm() > eomg || linear.norm() > ev);
-		}
-		return !err;
-	}
-
-<<<<<<< HEAD
-	Eigen::VectorXd InverseDynamics(const Eigen::VectorXd& thetalist, const Eigen::VectorXd& dthetalist, const Eigen::VectorXd& ddthetalist,
-		const Eigen::VectorXd& g, const Eigen::VectorXd& Ftip, const std::vector<Eigen::MatrixXd>& Mlist, const std::vector<Eigen::MatrixXd>& Glist,
-		const Eigen::MatrixXd& Slist) {
-		int n = thetalist.size();
-		Eigen::MatrixXd Mi = Eigen::MatrixXd::Identity(4, 4);
-		Eigen::MatrixXd Ai = Eigen::MatrixXd::Zero(6, n);
-		std::vector<Eigen::MatrixXd> AdTi(n + 1);
-		Eigen::MatrixXd Vi = Eigen::MatrixXd::Zero(6, n + 1);
-		Eigen::MatrixXd Vdi = Eigen::MatrixXd::Zero(6, n + 1);
-		Vdi.col(0) << 0, 0, 0, -g;
-		AdTi[n] = Adjoint(TransInv(Mlist[n]));
-		Eigen::VectorXd Fi = Ftip;
-		Eigen::VectorXd taulist = Eigen::VectorXd::Zero(n);
-		Eigen::MatrixXd Mt;
-
-		for (int i = 0; i < n; ++i) {
-			Mi *= Mlist[i];
-			Ai.col(i) = Adjoint(TransInv(Mi))*Slist.col(i);
-			Mt = VecTose3(Ai.col(i)* -1 * thetalist(i));
-			AdTi[i] = Adjoint(MatrixExp6(Mt)*TransInv(Mlist[i]));
-			Vi.col(i + 1) = AdTi[i] * Vi.col(i) + Ai.col(i)*dthetalist(i);
-			Vdi.col(i + 1) = AdTi[i] * Vdi.col(i) + Ai.col(i)*ddthetalist(i) + ad(Vi.col(i + 1))*Ai.col(i)*dthetalist(i);
-		}
-		for (int i = n - 1; i > -1; --i) {
-			Fi = AdTi[i + 1].transpose() * Fi + Glist[i] * Vdi.col(i + 1) - ad(Vi.col(i + 1)).transpose() *(Glist[i] * Vi.col(i + 1));
-=======
-	/* 
-	* Function: This function uses forward-backward Newton-Euler iterations to solve the 
-	* equation:
-	* taulist = Mlist(thetalist) * ddthetalist + c(thetalist, dthetalist) ...
-	*           + g(thetalist) + Jtr(thetalist) * Ftip
-	* Inputs:
-	*  thetalist: n-vector of joint variables
-	*  dthetalist: n-vector of joint rates
-	*  ddthetalist: n-vector of joint accelerations
-	*  g: Gravity vector g
-	*  Ftip: Spatial force applied by the end-effector expressed in frame {n+1}
-	*  Mlist: List of link frames {i} relative to {i-1} at the home position
-	*  Glist: Spatial inertia matrices Gi of the links
-	*  Slist: Screw axes Si of the joints in a space frame, in the format
-	*         of a matrix with the screw axes as the columns.
-	* 
-	* Outputs:
-	*  taulist: The n-vector of required joint forces/torques
-	* 
-	*/
-	Eigen::VectorXd InverseDynamics(const Eigen::VectorXd& thetalist, const Eigen::VectorXd& dthetalist, const Eigen::VectorXd& ddthetalist, 
-									const Eigen::VectorXd& g, const Eigen::VectorXd& Ftip, const std::vector<Eigen::MatrixXd> Mlist, 
-									std::vector<Eigen::MatrixXd> Glist, const Eigen::MatrixXd& Slist) {
-	    // the size of the lists
-		int n = thetalist.size();
-	
-		Eigen::MatrixXd Mi = Eigen::MatrixXd::Identity(4, 4);
-		Eigen::MatrixXd Ai = Eigen::MatrixXd::Zero(6,n);
-		std::vector<Eigen::MatrixXd> AdTi;
-		for (int i = 0; i < n+1; i++) {
-			AdTi.push_back(Eigen::MatrixXd::Zero(6,6));
-		}
-		Eigen::MatrixXd Vi = Eigen::MatrixXd::Zero(6,n+1);    // velocity
-		Eigen::MatrixXd Vdi = Eigen::MatrixXd::Zero(6,n+1);   // acceleration
-
-		Vdi.block(3, 0, 3, 1) = - g;
-		AdTi[n] = mr::Adjoint(mr::TransInv(Mlist[n]));
-		Eigen::VectorXd Fi = Ftip;
-
-		Eigen::VectorXd taulist = Eigen::VectorXd::Zero(n);
-
-		// forward pass
-		for (int i = 0; i < n; i++) {
-			Mi = Mi * Mlist[i];
-			Ai.col(i) = mr::Adjoint(mr::TransInv(Mi))*Slist.col(i);
-		
-			AdTi[i] = mr::Adjoint(mr::MatrixExp6(mr::VecTose3(Ai.col(i)*-thetalist(i)))
-			          * mr::TransInv(Mlist[i]));
-
-			Vi.col(i+1) = AdTi[i] * Vi.col(i) + Ai.col(i) * dthetalist(i);
-			Vdi.col(i+1) = AdTi[i] * Vdi.col(i) + Ai.col(i) * ddthetalist(i) 
-						   + ad(Vi.col(i+1)) * Ai.col(i) * dthetalist(i); // this index is different from book!
-		}
-
-		// backward pass
-		for (int i = n-1; i >= 0; i--) {
-			Fi = AdTi[i+1].transpose() * Fi + Glist[i] * Vdi.col(i+1) 
-			     - ad(Vi.col(i+1)).transpose() * (Glist[i] * Vi.col(i+1));
->>>>>>> b0ad420e
-			taulist(i) = Fi.transpose() * Ai.col(i);
-		}
-		return taulist;
-	}
-
-<<<<<<< HEAD
-	Eigen::MatrixXd MassMatrix(const Eigen::VectorXd& thetalist, const std::vector<Eigen::MatrixXd>& Mlist, 
-		const std::vector<Eigen::MatrixXd>& Glist, const Eigen::MatrixXd& Slist) {
-		int n = thetalist.size();
-		Eigen::MatrixXd M = Eigen::MatrixXd::Zero(n, n);
-		Eigen::VectorXd dthetalist = Eigen::VectorXd::Zero(n);
-		Eigen::VectorXd ddthetalist;
-		Eigen::VectorXd g(3); g << 0, 0, 0;
-		Eigen::VectorXd Ftip(6); Ftip << 0, 0, 0, 0, 0, 0;
-		for (int i = 0; i < n; ++i) {
-			ddthetalist = Eigen::VectorXd::Zero(n);
-			ddthetalist(i) = 1;
-			M.col(i) = InverseDynamics(thetalist, dthetalist, ddthetalist, g, Ftip, Mlist, Glist, Slist);
-		}
-		return M;
-	}
-	Eigen::VectorXd VelQuadraticForces(const Eigen::VectorXd& thetalist, const Eigen::VectorXd& dthetalist, const std::vector<Eigen::MatrixXd>& Mlist,
-		const std::vector<Eigen::MatrixXd>& Glist, const Eigen::MatrixXd& Slist) {
-		int n = thetalist.size();
-		Eigen::VectorXd ddthetalist = Eigen::VectorXd::Zero(n);
-		Eigen::VectorXd g(3); g << 0, 0, 0;
-		Eigen::VectorXd Ftip(6); Ftip << 0, 0, 0, 0, 0, 0;
-		Eigen::VectorXd vqForces = InverseDynamics(thetalist, dthetalist, ddthetalist, g, Ftip, Mlist, Glist, Slist);
-		return vqForces;
-	}
-=======
-	/* 
-	 * Function: This function calls InverseDynamics with Ftip = 0, dthetalist = 0, and 
-	 *   ddthetalist = 0. The purpose is to calculate one important term in the dynamics equation       
-	 * Inputs:
-	 *  thetalist: n-vector of joint variables
-	 *  g: Gravity vector g
-	 *  Mlist: List of link frames {i} relative to {i-1} at the home position
-	 *  Glist: Spatial inertia matrices Gi of the links
-	 *  Slist: Screw axes Si of the joints in a space frame, in the format
-	 *         of a matrix with the screw axes as the columns.
-	 * 
-	 * Outputs:
-	 *  grav: The 3-vector showing the effect force of gravity to the dynamics
-	 * 
-	 */
-	Eigen::VectorXd GravityForces(const Eigen::VectorXd& thetalist, const Eigen::VectorXd& g,
-									std::vector<Eigen::MatrixXd> Mlist, std::vector<Eigen::MatrixXd> Glist, const Eigen::MatrixXd& Slist) {
-	    int n = thetalist.size();
-		Eigen::VectorXd dummylist = Eigen::VectorXd::Zero(n);
-		Eigen::VectorXd dummyForce = Eigen::VectorXd::Zero(6);
-		Eigen::VectorXd grav = mr::InverseDynamics(thetalist, dummylist, dummylist, g, 
-                                                dummyForce, Mlist, Glist, Slist);
-		return grav;
-	}
-
-	/* 
-  	 * Function: This function calls InverseDynamics n times, each time passing a 
-	 * ddthetalist vector with a single element equal to one and all other 
-	 * inputs set to zero. Each call of InverseDynamics generates a single 
-	 * column, and these columns are assembled to create the inertia matrix.       
-	 *
-	 * Inputs:
-	 *  thetalist: n-vector of joint variables
-	 *  Mlist: List of link frames {i} relative to {i-1} at the home position
-	 *  Glist: Spatial inertia matrices Gi of the links
-	 *  Slist: Screw axes Si of the joints in a space frame, in the format
-	 *         of a matrix with the screw axes as the columns.
-	 * 
-	 * Outputs:
-	 *  M: The numerical inertia matrix M(thetalist) of an n-joint serial
-	 *     chain at the given configuration thetalist.
-	 */
-	Eigen::MatrixXd MassMatrix(const Eigen::VectorXd& thetalist,
-                                std::vector<Eigen::MatrixXd> Mlist, std::vector<Eigen::MatrixXd> Glist, const Eigen::MatrixXd& Slist) {
-		int n = thetalist.size();
-		Eigen::VectorXd dummylist = Eigen::VectorXd::Zero(n);
-		Eigen::VectorXd dummyg = Eigen::VectorXd::Zero(3);
-		Eigen::VectorXd dummyforce = Eigen::VectorXd::Zero(6);
-		Eigen::MatrixXd M = Eigen::MatrixXd::Zero(n,n);	
-		for (int i = 0; i < n; i++) {
-			Eigen::VectorXd ddthetalist = Eigen::VectorXd::Zero(n);
-			ddthetalist(i) = 1;
-			M.col(i) = mr::InverseDynamics(thetalist, dummylist, ddthetalist, 
-                             dummyg, dummyforce, Mlist, Glist, Slist);
-		}			
-		return M;		
-	}
-
-	/* 
-  	 * Function: This function calls InverseDynamics with g = 0, Ftip = 0, and 
-     * ddthetalist = 0.      
-	 *
-	 * Inputs:
-	 *  thetalist: n-vector of joint variables
-	 *  dthetalist: A list of joint rates
-	 *  Mlist: List of link frames {i} relative to {i-1} at the home position
-	 *  Glist: Spatial inertia matrices Gi of the links
-	 *  Slist: Screw axes Si of the joints in a space frame, in the format
-	 *         of a matrix with the screw axes as the columns.
-	 * 
-	 * Outputs:
-	 *  c: The vector c(thetalist,dthetalist) of Coriolis and centripetal
-	 *     terms for a given thetalist and dthetalist.
-	 */
-	Eigen::VectorXd VelQuadraticForces(const Eigen::VectorXd& thetalist, const Eigen::VectorXd& dthetalist,
-                                std::vector<Eigen::MatrixXd> Mlist, std::vector<Eigen::MatrixXd> Glist, const Eigen::MatrixXd& Slist) {
-		int n = thetalist.size();
-		Eigen::VectorXd dummylist = Eigen::VectorXd::Zero(n);
-		Eigen::VectorXd dummyg = Eigen::VectorXd::Zero(3);
-		Eigen::VectorXd dummyforce = Eigen::VectorXd::Zero(6);
-		Eigen::VectorXd c = mr::InverseDynamics(thetalist, dthetalist, dummylist, 
-                             dummyg, dummyforce, Mlist, Glist, Slist);
-		return c;
-	}
-
-	/* 
-  	 * Function: This function calls InverseDynamics with g = 0, dthetalist = 0, and 
-     * ddthetalist = 0.  
-	 *
-	 * Inputs:
-	 *  thetalist: n-vector of joint variables 
-	 *  Ftip: Spatial force applied by the end-effector expressed in frame {n+1}
-	 *  Mlist: List of link frames {i} relative to {i-1} at the home position
-	 *  Glist: Spatial inertia matrices Gi of the links
-	 *  Slist: Screw axes Si of the joints in a space frame, in the format
-	 *         of a matrix with the screw axes as the columns.
-	 * 
-	 * Outputs:
-	 *  JTFtip: The joint forces and torques required only to create the 
-	 *     end-effector force Ftip.
-	 */
-	Eigen::VectorXd EndEffectorForces(const Eigen::VectorXd& thetalist, const Eigen::VectorXd& Ftip, 
-								std::vector<Eigen::MatrixXd> Mlist, std::vector<Eigen::MatrixXd> Glist, const Eigen::MatrixXd& Slist) {
-		int n = thetalist.size();	
-		Eigen::VectorXd dummylist = Eigen::VectorXd::Zero(n);
-		Eigen::VectorXd dummyg = Eigen::VectorXd::Zero(3);
-
-		Eigen::VectorXd JTFtip = mr::InverseDynamics(thetalist, dummylist, dummylist, 
-                             dummyg, Ftip, Mlist, Glist, Slist);
-		return JTFtip;						
-	}
-
-	/* 
-	 * Function: This function computes ddthetalist by solving:
-	 * Mlist(thetalist) * ddthetalist = taulist - c(thetalist,dthetalist) 
-	 *                                  - g(thetalist) - Jtr(thetalist) * Ftip
-	 * Inputs:
-	 *  thetalist: n-vector of joint variables
-	 *  dthetalist: n-vector of joint rates
-	 *  taulist: An n-vector of joint forces/torques
-	 *  g: Gravity vector g
-	 *  Ftip: Spatial force applied by the end-effector expressed in frame {n+1}
-	 *  Mlist: List of link frames {i} relative to {i-1} at the home position
-	 *  Glist: Spatial inertia matrices Gi of the links
-	 *  Slist: Screw axes Si of the joints in a space frame, in the format
-	 *         of a matrix with the screw axes as the columns.
-	 * 
-	 * Outputs:
-	 *  ddthetalist: The resulting joint accelerations
-	 * 
-	 */
-	Eigen::VectorXd ForwardDynamics(const Eigen::VectorXd& thetalist, const Eigen::VectorXd& dthetalist, const Eigen::VectorXd& taulist, 
-									const Eigen::VectorXd& g, const Eigen::VectorXd& Ftip, std::vector<Eigen::MatrixXd> Mlist, 
-									std::vector<Eigen::MatrixXd> Glist, const Eigen::MatrixXd& Slist) {
-        
-		Eigen::VectorXd totalForce = taulist - mr::VelQuadraticForces(thetalist, dthetalist, Mlist, Glist, Slist) 
-                 							 - mr::GravityForces(thetalist, g, Mlist, Glist, Slist) 
-                                             - mr::EndEffectorForces(thetalist, Ftip, Mlist, Glist, Slist);
-		
-		Eigen::MatrixXd M = mr::MassMatrix(thetalist, Mlist, Glist, Slist);
-
-		// Use LDLT since M is positive definite
-        Eigen::VectorXd ddthetalist = M.ldlt().solve(totalForce);       
-
-		return ddthetalist;
-	}
-
-
->>>>>>> b0ad420e
-}
+#include "../include/modern_robotics.h"
+
+/*
+ * modernRobotics.cpp
+ * Adapted from modern_robotics.py provided by modernrobotics.org
+ * Provides useful Jacobian and frame representation functions
+ */
+#include <Eigen/Dense>
+#include <cmath>
+#include <vector>
+
+# define M_PI           3.14159265358979323846  /* pi */
+
+namespace mr {
+
+	/* Function: Find if the value is negligible enough to consider 0
+	 * Inputs: value to be checked as a double
+	 * Returns: Boolean of true-ignore or false-can't ignore
+	 */
+	bool NearZero(const double val) {
+		return (std::abs(val) < .000001);
+	}
+
+	/*
+	 * Function: Calculate the 6x6 matrix [adV] of the given 6-vector
+	 * Input: Eigen::VectorXd (6x1)
+	 * Output: Eigen::MatrixXd (6x6)
+	 * Note: Can be used to calculate the Lie bracket [V1, V2] = [adV1]V2
+	 */
+	Eigen::MatrixXd ad(Eigen::VectorXd V) {
+		Eigen::Matrix3d omgmat = VecToso3(Eigen::Vector3d(V(0), V(1), V(2)));
+
+		Eigen::MatrixXd result(6, 6);
+		result.topLeftCorner<3, 3>() = omgmat;
+		result.topRightCorner<3, 3>() = Eigen::Matrix3d::Zero(3, 3);
+		result.bottomLeftCorner<3, 3>() = VecToso3(Eigen::Vector3d(V(3), V(4), V(5)));
+		result.bottomRightCorner<3, 3>() = omgmat;
+		return result;
+	}
+
+	/* Function: Returns a normalized version of the input vector
+	 * Input: Eigen::MatrixXd
+	 * Output: Eigen::MatrixXd
+	 * Note: MatrixXd is used instead of VectorXd for the case of row vectors
+	 * 		Requires a copy
+	 *		Useful because of the MatrixXd casting
+	 */
+	Eigen::MatrixXd Normalize(Eigen::MatrixXd V) {
+		V.normalize();
+		return V;
+	}
+
+
+	/* Function: Returns the skew symmetric matrix representation of an angular velocity vector
+	 * Input: Eigen::Vector3d 3x1 angular velocity vector
+	 * Returns: Eigen::MatrixXd 3x3 skew symmetric matrix
+	 */
+	Eigen::Matrix3d VecToso3(const Eigen::Vector3d& omg) {
+		Eigen::Matrix3d m_ret;
+		m_ret << 0, -omg(2), omg(1),
+			omg(2), 0, -omg(0),
+			-omg(1), omg(0), 0;
+		return m_ret;
+	}
+
+
+	/* Function: Returns angular velocity vector represented by the skew symmetric matrix
+	 * Inputs: Eigen::MatrixXd 3x3 skew symmetric matrix
+	 * Returns: Eigen::Vector3d 3x1 angular velocity
+	 */
+	Eigen::Vector3d so3ToVec(const Eigen::MatrixXd& so3mat) {
+		Eigen::Vector3d v_ret;
+		v_ret << so3mat(2, 1), so3mat(0, 2), so3mat(1, 0);
+		return v_ret;
+	}
+
+
+	/* Function: Translates an exponential rotation into it's individual components
+	 * Inputs: Exponential rotation (rotation matrix in terms of a rotation axis
+	 *				and the angle of rotation)
+	 * Returns: The axis and angle of rotation as [x, y, z, theta]
+	 */
+	Eigen::Vector4d AxisAng3(const Eigen::Vector3d& expc3) {
+		Eigen::Vector4d v_ret;
+		v_ret << Normalize(expc3), expc3.norm();
+		return v_ret;
+	}
+
+
+	/* Function: Translates an exponential rotation into a rotation matrix
+	 * Inputs: exponenential representation of a rotation
+	 * Returns: Rotation matrix
+	 */
+	Eigen::Matrix3d MatrixExp3(const Eigen::Matrix3d& so3mat) {
+		Eigen::Vector3d omgtheta = so3ToVec(so3mat);
+
+		Eigen::Matrix3d m_ret = Eigen::Matrix3d::Identity();
+		if (NearZero(so3mat.norm())) {
+			return m_ret;
+		}
+		else {
+			double theta = (AxisAng3(omgtheta))(3);
+			Eigen::Matrix3d omgmat = so3mat * (1 / theta);
+			return m_ret + std::sin(theta) * omgmat + ((1 - std::cos(theta)) * (omgmat * omgmat));
+		}
+	}
+
+
+	/* Function: Computes the matrix logarithm of a rotation matrix
+	 * Inputs: Rotation matrix
+	 * Returns: matrix logarithm of a rotation
+	 */
+	Eigen::Matrix3d MatrixLog3(const Eigen::Matrix3d& R) {
+		double acosinput = (R.trace() - 1) / 2.0;
+		Eigen::MatrixXd m_ret = Eigen::MatrixXd::Zero(3, 3);
+		if (acosinput >= 1)
+			return m_ret;
+		else if (acosinput <= -1) {
+			Eigen::Vector3d omg;
+			if (!NearZero(1 + R(2, 2)))
+				omg = (1.0 / std::sqrt(2 * (1 + R(2, 2))))*Eigen::Vector3d(R(0, 2), R(1, 2), 1 + R(2, 2));
+			else if (!NearZero(1 + R(1, 1)))
+				omg = (1.0 / std::sqrt(2 * (1 + R(1, 1))))*Eigen::Vector3d(R(0, 1), 1 + R(1, 1), R(2, 1));
+			else
+				omg = (1.0 / std::sqrt(2 * (1 + R(0, 0))))*Eigen::Vector3d(1 + R(0, 0), R(1, 0), R(2, 0));
+			m_ret = VecToso3(M_PI * omg);
+			return m_ret;
+		}
+		else {
+			double theta = std::acos(acosinput);
+			m_ret = theta / 2.0 / sin(theta)*(R - R.transpose());
+			return m_ret;
+		}
+	}
+
+	/* Function: Combines a rotation matrix and position vector into a single
+	 * 				Special Euclidian Group (SE3) homogeneous transformation matrix
+	 * Inputs: Rotation Matrix (R), Position Vector (p)
+	 * Returns: Matrix of T = [ [R, p],
+	 *						    [0, 1] ]
+	 */
+	Eigen::MatrixXd RpToTrans(const Eigen::Matrix3d& R, const Eigen::Vector3d& p) {
+		Eigen::MatrixXd m_ret(4, 4);
+		m_ret << R, p,
+			0, 0, 0, 1;
+		return m_ret;
+	}
+
+
+	/* Function: Separates the rotation matrix and position vector from
+	 *				the transfomation matrix representation
+	 * Inputs: Homogeneous transformation matrix
+	 * Returns: std::vector of [rotation matrix, position vector]
+	 */
+	std::vector<Eigen::MatrixXd> TransToRp(const Eigen::MatrixXd& T) {
+		std::vector<Eigen::MatrixXd> Rp_ret;
+		Eigen::Matrix3d R_ret;
+		// Get top left 3x3 corner
+		R_ret = T.block<3, 3>(0, 0);
+
+		Eigen::Vector3d p_ret(T(0, 3), T(1, 3), T(2, 3));
+
+		Rp_ret.push_back(R_ret);
+		Rp_ret.push_back(p_ret);
+
+		return Rp_ret;
+	}
+
+
+	/* Function: Translates a spatial velocity vector into a transformation matrix
+	 * Inputs: Spatial velocity vector [angular velocity, linear velocity]
+	 * Returns: Transformation matrix
+	 */
+	Eigen::MatrixXd VecTose3(const Eigen::VectorXd& V) {
+		// Separate angular (exponential representation) and linear velocities
+		Eigen::Vector3d exp(V(0), V(1), V(2));
+		Eigen::Vector3d linear(V(3), V(4), V(5));
+
+		// Fill in values to the appropriate parts of the transformation matrix
+		Eigen::MatrixXd m_ret(4, 4);
+		m_ret << VecToso3(exp), linear,
+			0, 0, 0, 0;
+
+		return m_ret;
+	}
+
+
+	/* Function: Translates a transformation matrix into a spatial velocity vector
+	 * Inputs: Transformation matrix
+	 * Returns: Spatial velocity vector [angular velocity, linear velocity]
+	 */
+	Eigen::VectorXd se3ToVec(const Eigen::MatrixXd& T) {
+		Eigen::VectorXd m_ret(6);
+		m_ret << T(2, 1), T(0, 2), T(1, 0), T(0, 3), T(1, 3), T(2, 3);
+
+		return m_ret;
+	}
+
+
+	/* Function: Provides the adjoint representation of a transformation matrix
+	 *			 Used to change the frame of reference for spatial velocity vectors
+	 * Inputs: 4x4 Transformation matrix SE(3)
+	 * Returns: 6x6 Adjoint Representation of the matrix
+	 */
+	Eigen::MatrixXd Adjoint(const Eigen::MatrixXd& T) {
+		std::vector<Eigen::MatrixXd> R = TransToRp(T);
+		Eigen::MatrixXd ad_ret(6, 6);
+		ad_ret = Eigen::MatrixXd::Zero(6, 6);
+		Eigen::MatrixXd zeroes = Eigen::MatrixXd::Zero(3, 3);
+		ad_ret << R[0], zeroes,
+			VecToso3(R[1]) * R[0], R[0];
+		return ad_ret;
+	}
+
+
+	/* Function: Rotation expanded for screw axis
+	 * Inputs: se3 matrix representation of exponential coordinates (transformation matrix)
+	 * Returns: 6x6 Matrix representing the rotation
+	 */
+	Eigen::MatrixXd MatrixExp6(const Eigen::MatrixXd& se3mat) {
+		// Extract the angular velocity vector from the transformation matrix
+		Eigen::Matrix3d se3mat_cut = se3mat.block<3, 3>(0, 0);
+		Eigen::Vector3d omgtheta = so3ToVec(se3mat_cut);
+
+		Eigen::MatrixXd m_ret(4, 4);
+
+		// If negligible rotation, m_Ret = [[Identity, angular velocty ]]
+		//									[	0	 ,		1		   ]]
+		if (NearZero(omgtheta.norm())) {
+			// Reuse previous variables that have our required size
+			se3mat_cut = Eigen::MatrixXd::Identity(3, 3);
+			omgtheta << se3mat(0, 3), se3mat(1, 3), se3mat(2, 3);
+			m_ret << se3mat_cut, omgtheta,
+				0, 0, 0, 1;
+			return m_ret;
+		}
+		// If not negligible, MR page 105
+		else {
+			double theta = (AxisAng3(omgtheta))(3);
+			Eigen::Matrix3d omgmat = se3mat.block<3, 3>(0, 0) / theta;
+			Eigen::Matrix3d expExpand = Eigen::MatrixXd::Identity(3, 3) * theta + (1 - std::cos(theta)) * omgmat + ((theta - std::sin(theta)) * (omgmat * omgmat));
+			Eigen::Vector3d linear(se3mat(0, 3), se3mat(1, 3), se3mat(2, 3));
+			Eigen::Vector3d GThetaV = (expExpand*linear) / theta;
+			m_ret << MatrixExp3(se3mat_cut), GThetaV,
+				0, 0, 0, 1;
+			return m_ret;
+		}
+
+	}
+
+	Eigen::MatrixXd MatrixLog6(const Eigen::MatrixXd& T) {
+		Eigen::MatrixXd m_ret(4, 4);
+		auto rp = mr::TransToRp(T);
+		Eigen::Matrix3d omgmat = MatrixLog3(rp.at(0));
+		Eigen::Matrix3d zeros3d = Eigen::Matrix3d::Zero(3, 3);
+		if (omgmat.isApprox(zeros3d)) {
+			m_ret << zeros3d, rp.at(1),
+				0, 0, 0, 0;
+		}
+		else {
+			double theta = std::acos((rp.at(0).trace() - 1) / 2.0);
+			Eigen::Matrix3d logExpand1 = Eigen::MatrixXd::Identity(3, 3) - omgmat / 2.0;
+			Eigen::Matrix3d logExpand2 = (1.0 / theta - 1.0 / std::tan(theta / 2.0) / 2)*omgmat*omgmat / theta;
+			Eigen::Matrix3d logExpand = logExpand1 + logExpand2;
+			m_ret << omgmat, logExpand*rp.at(1),
+				0, 0, 0, 0;
+		}
+		return m_ret;
+	}
+
+
+	/* Function: Compute end effector frame (used for current spatial position calculation)
+	 * Inputs: Home configuration (position and orientation) of end-effector
+	 *		   The joint screw axes in the space frame when the manipulator
+	 *             is at the home position
+	 * 		   A list of joint coordinates.
+	 * Returns: Transfomation matrix representing the end-effector frame when the joints are
+	 *				at the specified coordinates
+	 * Notes: FK means Forward Kinematics
+	 */
+	Eigen::MatrixXd FKinSpace(const Eigen::MatrixXd& M, const Eigen::MatrixXd& Slist, const Eigen::VectorXd& thetaList) {
+		Eigen::MatrixXd T = M;
+		for (int i = (thetaList.size() - 1); i > -1; i--) {
+			T = MatrixExp6(VecTose3(Slist.col(i)*thetaList(i))) * T;
+		}
+		return T;
+	}
+
+	/*
+	 * Function: Compute end effector frame (used for current body position calculation)
+	 * Inputs: Home configuration (position and orientation) of end-effector
+	 *		   The joint screw axes in the body frame when the manipulator
+	 *             is at the home position
+	 * 		   A list of joint coordinates.
+	 * Returns: Transfomation matrix representing the end-effector frame when the joints are
+	 *				at the specified coordinates
+	 * Notes: FK means Forward Kinematics
+	 */
+	Eigen::MatrixXd FKinBody(const Eigen::MatrixXd& M, const Eigen::MatrixXd& Blist, const Eigen::VectorXd& thetaList) {
+		Eigen::MatrixXd T = M;
+		for (int i = 0; i < thetaList.size(); i++) {
+			T = T * MatrixExp6(VecTose3(Blist.col(i)*thetaList(i)));
+		}
+		return T;
+	}
+
+
+	/* Function: Gives the space Jacobian
+	 * Inputs: Screw axis in home position, joint configuration
+	 * Returns: 6xn Spatial Jacobian
+	 */
+	Eigen::MatrixXd JacobianSpace(const Eigen::MatrixXd& Slist, const Eigen::MatrixXd& thetaList) {
+		Eigen::MatrixXd Js = Slist;
+		Eigen::MatrixXd T = Eigen::MatrixXd::Identity(4, 4);
+		Eigen::VectorXd sListTemp(Slist.col(0).size());
+		for (int i = 1; i < thetaList.size(); i++) {
+			sListTemp << Slist.col(i - 1) * thetaList(i - 1);
+			T = T * MatrixExp6(VecTose3(sListTemp));
+			// std::cout << "array: " << sListTemp << std::endl;
+			Js.col(i) = Adjoint(T) * Slist.col(i);
+		}
+
+		return Js;
+	}
+
+	/*
+	 * Function: Gives the body Jacobian
+	 * Inputs: Screw axis in BODY position, joint configuration
+	 * Returns: 6xn Bobdy Jacobian
+	 */
+	Eigen::MatrixXd JacobianBody(const Eigen::MatrixXd& Blist, const Eigen::MatrixXd& thetaList) {
+		Eigen::MatrixXd Jb = Blist;
+		Eigen::MatrixXd T = Eigen::MatrixXd::Identity(4, 4);
+		Eigen::VectorXd bListTemp(Blist.col(0).size());
+		for (int i = thetaList.size() - 2; i >= 0; i--) {
+			bListTemp << Blist.col(i + 1) * thetaList(i + 1);
+			T = T * MatrixExp6(VecTose3(-1 * bListTemp));
+			// std::cout << "array: " << sListTemp << std::endl;
+			Jb.col(i) = Adjoint(T) * Blist.col(i);
+		}
+		return Jb;
+	}
+
+	Eigen::MatrixXd TransInv(const Eigen::MatrixXd& transform) {
+		auto rp = mr::TransToRp(transform);
+		auto Rt = rp.at(0).transpose();
+		auto t = -(Rt * rp.at(1));
+		Eigen::MatrixXd inv(4, 4);
+		inv = Eigen::MatrixXd::Zero(4,4);
+		inv.block(0, 0, 3, 3) = Rt;
+		inv.block(0, 3, 3, 1) = t;
+		inv(3, 3) = 1;
+		return inv;
+	}
+
+	Eigen::MatrixXd RotInv(const Eigen::MatrixXd& rotMatrix) {
+		return rotMatrix.transpose();
+	}
+
+	Eigen::VectorXd ScrewToAxis(Eigen::Vector3d q, Eigen::Vector3d s, double h) {
+		Eigen::VectorXd axis(6);
+		axis.segment(0, 3) = s;
+		axis.segment(3, 3) = q.cross(s) + (h * s);
+		return axis;
+	}
+
+	Eigen::VectorXd AxisAng6(const Eigen::VectorXd& expc6) {
+		Eigen::VectorXd v_ret(7);
+		double theta = Eigen::Vector3d(expc6(0), expc6(1), expc6(2)).norm();
+		if (NearZero(theta))
+			theta = Eigen::Vector3d(expc6(3), expc6(4), expc6(5)).norm();
+		v_ret << expc6 / theta, theta;
+		return v_ret;
+	}
+
+	Eigen::MatrixXd ProjectToSO3(const Eigen::MatrixXd& M) {
+		Eigen::JacobiSVD<Eigen::MatrixXd> svd(M, Eigen::ComputeFullU | Eigen::ComputeFullV);
+		Eigen::MatrixXd R = svd.matrixU() * svd.matrixV().transpose();
+		if (R.determinant() < 0)
+			// In this case the result may be far from M; reverse sign of 3rd column
+			R.col(2) *= -1;
+		return R;
+	}
+
+	Eigen::MatrixXd ProjectToSE3(const Eigen::MatrixXd& M) {
+		Eigen::Matrix3d R = M.block<3, 3>(0, 0);
+		Eigen::Vector3d t = M.block<3, 1>(0, 3);
+		Eigen::MatrixXd T = RpToTrans(ProjectToSO3(R), t);
+		return T;
+	}
+
+	double DistanceToSO3(const Eigen::Matrix3d& M) {
+		if (M.determinant() > 0)
+			return (M.transpose() * M - Eigen::Matrix3d::Identity()).norm();
+		else
+			return 1.0e9;
+	}
+
+	double DistanceToSE3(const Eigen::Matrix4d& T) {
+		Eigen::Matrix3d matR = T.block<3, 3>(0, 0);
+		if (matR.determinant() > 0) {
+			Eigen::Matrix4d m_ret;
+			m_ret << matR.transpose()*matR, Eigen::Vector3d::Zero(3),
+				T.row(3);
+			m_ret = m_ret - Eigen::Matrix4d::Identity();
+			return m_ret.norm();
+		}
+		else
+			return 1.0e9;
+	}
+
+	bool TestIfSO3(const Eigen::Matrix3d& M) {
+		return std::abs(DistanceToSO3(M)) < 1e-3;
+	}
+
+	bool TestIfSE3(const Eigen::Matrix4d& T) {
+		return std::abs(DistanceToSE3(T)) < 1e-3;
+	}
+	bool IKinBody(const Eigen::MatrixXd& Blist, const Eigen::MatrixXd& M, const Eigen::MatrixXd& T,
+		Eigen::VectorXd& thetalist, double eomg, double ev) {
+		int i = 0;
+		int maxiterations = 20;
+		Eigen::MatrixXd Tfk = FKinBody(M, Blist, thetalist);
+		Eigen::MatrixXd Tdiff = TransInv(Tfk)*T;
+		Eigen::VectorXd Vb = se3ToVec(MatrixLog6(Tdiff));
+		Eigen::Vector3d angular(Vb(0), Vb(1), Vb(2));
+		Eigen::Vector3d linear(Vb(3), Vb(4), Vb(5));
+
+		bool err = (angular.norm() > eomg || linear.norm() > ev);
+		Eigen::MatrixXd Jb;
+		while (err && i < maxiterations) {
+			Jb = JacobianBody(Blist, thetalist);
+			thetalist += Jb.bdcSvd(Eigen::ComputeThinU | Eigen::ComputeThinV).solve(Vb);
+			i += 1;
+			// iterate
+			Tfk = FKinBody(M, Blist, thetalist);
+			Tdiff = TransInv(Tfk)*T;
+			Vb = se3ToVec(MatrixLog6(Tdiff));
+			angular = Eigen::Vector3d(Vb(0), Vb(1), Vb(2));
+			linear = Eigen::Vector3d(Vb(3), Vb(4), Vb(5));
+			err = (angular.norm() > eomg || linear.norm() > ev);
+		}
+		return !err;
+	}
+
+	bool IKinSpace(const Eigen::MatrixXd& Slist, const Eigen::MatrixXd& M, const Eigen::MatrixXd& T,
+		Eigen::VectorXd& thetalist, double eomg, double ev) {
+		int i = 0;
+		int maxiterations = 20;
+		Eigen::MatrixXd Tfk = FKinSpace(M, Slist, thetalist);
+		Eigen::MatrixXd Tdiff = TransInv(Tfk)*T;
+		Eigen::VectorXd Vs = Adjoint(Tfk)*se3ToVec(MatrixLog6(Tdiff));
+		Eigen::Vector3d angular(Vs(0), Vs(1), Vs(2));
+		Eigen::Vector3d linear(Vs(3), Vs(4), Vs(5));
+
+		bool err = (angular.norm() > eomg || linear.norm() > ev);
+		Eigen::MatrixXd Js;
+		while (err && i < maxiterations) {
+			Js = JacobianSpace(Slist, thetalist);
+			thetalist += Js.bdcSvd(Eigen::ComputeThinU | Eigen::ComputeThinV).solve(Vs);
+			i += 1;
+			// iterate
+			Tfk = FKinSpace(M, Slist, thetalist);
+			Tdiff = TransInv(Tfk)*T;
+			Vs = Adjoint(Tfk)*se3ToVec(MatrixLog6(Tdiff));
+			angular = Eigen::Vector3d(Vs(0), Vs(1), Vs(2));
+			linear = Eigen::Vector3d(Vs(3), Vs(4), Vs(5));
+			err = (angular.norm() > eomg || linear.norm() > ev);
+		}
+		return !err;
+	}
+
+	/* 
+	* Function: This function uses forward-backward Newton-Euler iterations to solve the 
+	* equation:
+	* taulist = Mlist(thetalist) * ddthetalist + c(thetalist, dthetalist) ...
+	*           + g(thetalist) + Jtr(thetalist) * Ftip
+	* Inputs:
+	*  thetalist: n-vector of joint variables
+	*  dthetalist: n-vector of joint rates
+	*  ddthetalist: n-vector of joint accelerations
+	*  g: Gravity vector g
+	*  Ftip: Spatial force applied by the end-effector expressed in frame {n+1}
+	*  Mlist: List of link frames {i} relative to {i-1} at the home position
+	*  Glist: Spatial inertia matrices Gi of the links
+	*  Slist: Screw axes Si of the joints in a space frame, in the format
+	*         of a matrix with the screw axes as the columns.
+	* 
+	* Outputs:
+	*  taulist: The n-vector of required joint forces/torques
+	* 
+	*/
+	Eigen::VectorXd InverseDynamics(const Eigen::VectorXd& thetalist, const Eigen::VectorXd& dthetalist, const Eigen::VectorXd& ddthetalist, 
+									const Eigen::VectorXd& g, const Eigen::VectorXd& Ftip, const std::vector<Eigen::MatrixXd> Mlist, 
+									std::vector<Eigen::MatrixXd> Glist, const Eigen::MatrixXd& Slist) {
+	    // the size of the lists
+		int n = thetalist.size();
+	
+		Eigen::MatrixXd Mi = Eigen::MatrixXd::Identity(4, 4);
+		Eigen::MatrixXd Ai = Eigen::MatrixXd::Zero(6,n);
+		std::vector<Eigen::MatrixXd> AdTi;
+		for (int i = 0; i < n+1; i++) {
+			AdTi.push_back(Eigen::MatrixXd::Zero(6,6));
+		}
+		Eigen::MatrixXd Vi = Eigen::MatrixXd::Zero(6,n+1);    // velocity
+		Eigen::MatrixXd Vdi = Eigen::MatrixXd::Zero(6,n+1);   // acceleration
+
+		Vdi.block(3, 0, 3, 1) = - g;
+		AdTi[n] = mr::Adjoint(mr::TransInv(Mlist[n]));
+		Eigen::VectorXd Fi = Ftip;
+
+		Eigen::VectorXd taulist = Eigen::VectorXd::Zero(n);
+
+		// forward pass
+		for (int i = 0; i < n; i++) {
+			Mi = Mi * Mlist[i];
+			Ai.col(i) = mr::Adjoint(mr::TransInv(Mi))*Slist.col(i);
+		
+			AdTi[i] = mr::Adjoint(mr::MatrixExp6(mr::VecTose3(Ai.col(i)*-thetalist(i)))
+			          * mr::TransInv(Mlist[i]));
+
+			Vi.col(i+1) = AdTi[i] * Vi.col(i) + Ai.col(i) * dthetalist(i);
+			Vdi.col(i+1) = AdTi[i] * Vdi.col(i) + Ai.col(i) * ddthetalist(i) 
+						   + ad(Vi.col(i+1)) * Ai.col(i) * dthetalist(i); // this index is different from book!
+		}
+
+		// backward pass
+		for (int i = n-1; i >= 0; i--) {
+			Fi = AdTi[i+1].transpose() * Fi + Glist[i] * Vdi.col(i+1) 
+			     - ad(Vi.col(i+1)).transpose() * (Glist[i] * Vi.col(i+1));
+			taulist(i) = Fi.transpose() * Ai.col(i);
+		}
+		return taulist;
+	}
+
+	/* 
+	 * Function: This function calls InverseDynamics with Ftip = 0, dthetalist = 0, and 
+	 *   ddthetalist = 0. The purpose is to calculate one important term in the dynamics equation       
+	 * Inputs:
+	 *  thetalist: n-vector of joint variables
+	 *  g: Gravity vector g
+	 *  Mlist: List of link frames {i} relative to {i-1} at the home position
+	 *  Glist: Spatial inertia matrices Gi of the links
+	 *  Slist: Screw axes Si of the joints in a space frame, in the format
+	 *         of a matrix with the screw axes as the columns.
+	 * 
+	 * Outputs:
+	 *  grav: The 3-vector showing the effect force of gravity to the dynamics
+	 * 
+	 */
+	Eigen::VectorXd GravityForces(const Eigen::VectorXd& thetalist, const Eigen::VectorXd& g,
+									std::vector<Eigen::MatrixXd> Mlist, std::vector<Eigen::MatrixXd> Glist, const Eigen::MatrixXd& Slist) {
+	    int n = thetalist.size();
+		Eigen::VectorXd dummylist = Eigen::VectorXd::Zero(n);
+		Eigen::VectorXd dummyForce = Eigen::VectorXd::Zero(6);
+		Eigen::VectorXd grav = mr::InverseDynamics(thetalist, dummylist, dummylist, g, 
+                                                dummyForce, Mlist, Glist, Slist);
+		return grav;
+	}
+
+	/* 
+  	 * Function: This function calls InverseDynamics n times, each time passing a 
+	 * ddthetalist vector with a single element equal to one and all other 
+	 * inputs set to zero. Each call of InverseDynamics generates a single 
+	 * column, and these columns are assembled to create the inertia matrix.       
+	 *
+	 * Inputs:
+	 *  thetalist: n-vector of joint variables
+	 *  Mlist: List of link frames {i} relative to {i-1} at the home position
+	 *  Glist: Spatial inertia matrices Gi of the links
+	 *  Slist: Screw axes Si of the joints in a space frame, in the format
+	 *         of a matrix with the screw axes as the columns.
+	 * 
+	 * Outputs:
+	 *  M: The numerical inertia matrix M(thetalist) of an n-joint serial
+	 *     chain at the given configuration thetalist.
+	 */
+	Eigen::MatrixXd MassMatrix(const Eigen::VectorXd& thetalist,
+                                std::vector<Eigen::MatrixXd> Mlist, std::vector<Eigen::MatrixXd> Glist, const Eigen::MatrixXd& Slist) {
+		int n = thetalist.size();
+		Eigen::VectorXd dummylist = Eigen::VectorXd::Zero(n);
+		Eigen::VectorXd dummyg = Eigen::VectorXd::Zero(3);
+		Eigen::VectorXd dummyforce = Eigen::VectorXd::Zero(6);
+		Eigen::MatrixXd M = Eigen::MatrixXd::Zero(n,n);	
+		for (int i = 0; i < n; i++) {
+			Eigen::VectorXd ddthetalist = Eigen::VectorXd::Zero(n);
+			ddthetalist(i) = 1;
+			M.col(i) = mr::InverseDynamics(thetalist, dummylist, ddthetalist, 
+                             dummyg, dummyforce, Mlist, Glist, Slist);
+		}			
+		return M;		
+	}
+
+	/* 
+  	 * Function: This function calls InverseDynamics with g = 0, Ftip = 0, and 
+     * ddthetalist = 0.      
+	 *
+	 * Inputs:
+	 *  thetalist: n-vector of joint variables
+	 *  dthetalist: A list of joint rates
+	 *  Mlist: List of link frames {i} relative to {i-1} at the home position
+	 *  Glist: Spatial inertia matrices Gi of the links
+	 *  Slist: Screw axes Si of the joints in a space frame, in the format
+	 *         of a matrix with the screw axes as the columns.
+	 * 
+	 * Outputs:
+	 *  c: The vector c(thetalist,dthetalist) of Coriolis and centripetal
+	 *     terms for a given thetalist and dthetalist.
+	 */
+	Eigen::VectorXd VelQuadraticForces(const Eigen::VectorXd& thetalist, const Eigen::VectorXd& dthetalist,
+                                std::vector<Eigen::MatrixXd> Mlist, std::vector<Eigen::MatrixXd> Glist, const Eigen::MatrixXd& Slist) {
+		int n = thetalist.size();
+		Eigen::VectorXd dummylist = Eigen::VectorXd::Zero(n);
+		Eigen::VectorXd dummyg = Eigen::VectorXd::Zero(3);
+		Eigen::VectorXd dummyforce = Eigen::VectorXd::Zero(6);
+		Eigen::VectorXd c = mr::InverseDynamics(thetalist, dthetalist, dummylist, 
+                             dummyg, dummyforce, Mlist, Glist, Slist);
+		return c;
+	}
+
+	/* 
+  	 * Function: This function calls InverseDynamics with g = 0, dthetalist = 0, and 
+     * ddthetalist = 0.  
+	 *
+	 * Inputs:
+	 *  thetalist: n-vector of joint variables 
+	 *  Ftip: Spatial force applied by the end-effector expressed in frame {n+1}
+	 *  Mlist: List of link frames {i} relative to {i-1} at the home position
+	 *  Glist: Spatial inertia matrices Gi of the links
+	 *  Slist: Screw axes Si of the joints in a space frame, in the format
+	 *         of a matrix with the screw axes as the columns.
+	 * 
+	 * Outputs:
+	 *  JTFtip: The joint forces and torques required only to create the 
+	 *     end-effector force Ftip.
+	 */
+	Eigen::VectorXd EndEffectorForces(const Eigen::VectorXd& thetalist, const Eigen::VectorXd& Ftip, 
+								std::vector<Eigen::MatrixXd> Mlist, std::vector<Eigen::MatrixXd> Glist, const Eigen::MatrixXd& Slist) {
+		int n = thetalist.size();	
+		Eigen::VectorXd dummylist = Eigen::VectorXd::Zero(n);
+		Eigen::VectorXd dummyg = Eigen::VectorXd::Zero(3);
+
+		Eigen::VectorXd JTFtip = mr::InverseDynamics(thetalist, dummylist, dummylist, 
+                             dummyg, Ftip, Mlist, Glist, Slist);
+		return JTFtip;						
+	}
+
+	/* 
+	 * Function: This function computes ddthetalist by solving:
+	 * Mlist(thetalist) * ddthetalist = taulist - c(thetalist,dthetalist) 
+	 *                                  - g(thetalist) - Jtr(thetalist) * Ftip
+	 * Inputs:
+	 *  thetalist: n-vector of joint variables
+	 *  dthetalist: n-vector of joint rates
+	 *  taulist: An n-vector of joint forces/torques
+	 *  g: Gravity vector g
+	 *  Ftip: Spatial force applied by the end-effector expressed in frame {n+1}
+	 *  Mlist: List of link frames {i} relative to {i-1} at the home position
+	 *  Glist: Spatial inertia matrices Gi of the links
+	 *  Slist: Screw axes Si of the joints in a space frame, in the format
+	 *         of a matrix with the screw axes as the columns.
+	 * 
+	 * Outputs:
+	 *  ddthetalist: The resulting joint accelerations
+	 * 
+	 */
+	Eigen::VectorXd ForwardDynamics(const Eigen::VectorXd& thetalist, const Eigen::VectorXd& dthetalist, const Eigen::VectorXd& taulist, 
+									const Eigen::VectorXd& g, const Eigen::VectorXd& Ftip, std::vector<Eigen::MatrixXd> Mlist, 
+									std::vector<Eigen::MatrixXd> Glist, const Eigen::MatrixXd& Slist) {
+        
+		Eigen::VectorXd totalForce = taulist - mr::VelQuadraticForces(thetalist, dthetalist, Mlist, Glist, Slist) 
+                 							 - mr::GravityForces(thetalist, g, Mlist, Glist, Slist) 
+                                             - mr::EndEffectorForces(thetalist, Ftip, Mlist, Glist, Slist);
+		
+		Eigen::MatrixXd M = mr::MassMatrix(thetalist, Mlist, Glist, Slist);
+
+		// Use LDLT since M is positive definite
+        Eigen::VectorXd ddthetalist = M.ldlt().solve(totalForce);       
+
+		return ddthetalist;
+	}
+
+
+}